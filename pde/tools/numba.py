--- conflicted
+++ resolved
@@ -400,55 +400,6 @@
         return sig, codegen
 
 
-<<<<<<< HEAD
-def make_array_constructor(arr: np.ndarray) -> Callable[[], np.ndarray]:
-    """returns an array within a jitted function using basic information
-
-    Args:
-        arr (:class:`~numpy.ndarray`): The array that should be accessible within jit
-
-    Warning:
-        A reference to the array needs to be retained outside the numba code to prevent
-        garbage collection from removing the array
-    """
-
-    data_addr = arr.__array_interface__["data"][0]
-    strides = arr.__array_interface__["strides"]
-    shape = arr.__array_interface__["shape"]
-    dtype = arr.dtype
-
-    @register_jitable
-    def array_constructor():
-        """helper that reconstructs the array from the pointer and structural info"""
-        data: np.ndarray = nb.carray(address_as_void_pointer(data_addr), shape, dtype)
-        if strides is not None:
-            data = np.lib.index_tricks.as_strided(data, shape, strides)
-        return data
-
-    return array_constructor
-=======
-@register_jitable
-def construct_array(
-    data_addr: int, dtype, shape: Tuple[int, ...], strides: Tuple[int, ...] = None
-) -> np.ndarray:
-    """returns an array using basic information
-
-    Args:
-        data_addr (int): The memory address of the underlying data
-        dtype: The numpy dtype
-        shape (tuple): The shape of array
-        strides: Optional strides
-
-    Returns:
-        :class:`~numpy.ndarray`: The reconstructed array
-    """
-    data: np.ndarray = nb.carray(address_as_void_pointer(data_addr), shape, dtype)
-    if strides is not None:
-        data = np.lib.index_tricks.as_strided(data, shape, strides)
-    return data
->>>>>>> 96e51c69
-
-
 def make_array_constructor(arr: np.ndarray) -> Callable[[], np.ndarray]:
     """returns an array within a jitted function using basic information
 
